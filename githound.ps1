--- conflicted
+++ resolved
@@ -211,88 +211,73 @@
     )
 
     $LinkHeader = $Null;
-    try {
-        do {
-<<<<<<< HEAD
-            if($LinkHeader) {
-                $Response = Invoke-WebRequest -Uri "$LinkHeader" -Headers $Session.Headers -Method Get -ErrorAction Stop
-            } else {
-                Write-Verbose "$($Session.Uri)$($Path)"
-                $Response = Invoke-WebRequest -Uri "$($Session.Uri)$($Path)" -Headers $Session.Headers -Method $Method -ErrorAction Stop
-=======
-            $requestSuccessful = $false
-            $retryCount = 0
+    do {
+        $requestSuccessful = $false
+        $retryCount = 0
+
+        while (-not $requestSuccessful -and $retryCount -lt 3) {
+            try {
+                if($LinkHeader) {
+                    $Response = Invoke-WebRequest -Uri "$LinkHeader" -Headers $Session.Headers -Method $Method -ErrorAction Stop
+                } else {
+                    Write-Verbose "https://api.github.com/$($Path)"
+                    $Response = Invoke-WebRequest -Uri "$($Session.Uri)$($Path)" -Headers $Session.Headers -Method $Method -ErrorAction Stop
+                }
+                $requestSuccessful = $true
+            }
+            catch {
+                $httpException = $_.ErrorDetails | ConvertFrom-Json
+                if ($httpException.status -eq "401" -and 
+                  $Session.AppId -and 
+                  $Session.InstallationId -and 
+                  $Session.SigningKeyPEM -and 
+                  -not $TokenRenewalAttempted) {
             
-            while (-not $requestSuccessful -and $retryCount -lt 3) {
-                try {
-                    if($LinkHeader) {
-                        $Response = Invoke-WebRequest -Uri "$LinkHeader" -Headers $Session.Headers -Method $Method -ErrorAction Stop
-                    } else {
-                        Write-Verbose "https://api.github.com/$($Path)"
-                        $Response = Invoke-WebRequest -Uri "$($Session.Uri)$($Path)" -Headers $Session.Headers -Method $Method -ErrorAction Stop
-                    }
-                    $requestSuccessful = $true
+                  Write-Verbose "Received 401 Unauthorized, attempting to regenerate token..."
+                  try {
+                      $newToken = Invoke-GeneratePATForApp -AppId $Session.AppId -InstallationId $Session.InstallationId -SigningKeyPEM $Session.SigningKeyPEM
+                      $Session.Headers['Authorization'] = "Bearer $newToken"
+
+                      # Retry the request with the new token
+                      return Invoke-GithubRestMethod -Session $Session -Path $Path -Method $Method -TokenRenewalAttempted
+                  }
+                  catch {
+                      Write-Error "Failed to regenerate PAT after 401 error: $_"
+                      throw
+                  }
+              }
+                else if (($httpException.status -eq "403" -and $httpException.message -match "rate limit") -or $httpException.status -eq "429") {
+                    Write-Warning "Rate limit hit when doing Github RestAPI call. Retry $($retryCount + 1)/3"
+                    Write-Debug $_
+                    Wait-GithubRestRateLimit -Session $Session
+                    $retryCount++
                 }
-                catch {
-                    $httpException = $_.ErrorDetails | ConvertFrom-Json
-                    if (($httpException.status -eq "403" -and $httpException.message -match "rate limit") -or $httpException.status -eq "429") {
-                        Write-Warning "Rate limit hit when doing Github RestAPI call. Retry $($retryCount + 1)/3"
-                        Write-Debug $_
-                        Wait-GithubRestRateLimit -Session $Session
-                        $retryCount++
-                    }
-                    else {
-                        throw $_
-                    }
-                }
->>>>>>> 35d890f1
-            }
-            
-            if (-not $requestSuccessful) {
-                throw "Failed after 3 retry attempts due to rate limiting"
-            }
-
-            
-
-            $Response.Content | ConvertFrom-Json | ForEach-Object { $_ }
-
-            $LinkHeader = $null
-            if($Response.Headers['Link']) {
-                $Links = $Response.Headers['Link'].Split(',')
-                foreach($Link in $Links) {
-                    if($Link.EndsWith('rel="next"')) {
-                        $LinkHeader = $Link.Split(';')[0].Trim() -replace '[<>]',''
-                        break
-                    }
+                else {
+                    throw $_
                 }
             }
-
-        } while($LinkHeader)
-    } catch {
-        # Check if this is a 401 Unauthorized error (maybe token expired)
-        if ($_.Exception.Response -and $_.Exception.Response.StatusCode.value__ -eq 401 -and 
-            $Session.AppId -and 
-            $Session.InstallationId -and 
-            $Session.SigningKeyPEM -and 
-            -not $TokenRenewalAttempted) {
-            
-            Write-Verbose "Received 401 Unauthorized, attempting to regenerate token..."
-            try {
-                $newToken = Invoke-GeneratePATForApp -AppId $Session.AppId -InstallationId $Session.InstallationId -SigningKeyPEM $Session.SigningKeyPEM
-                $Session.Headers['Authorization'] = "Bearer $newToken"
-                
-                # Retry the request with the new token
-                return Invoke-GithubRestMethod -Session $Session -Path $Path -Method $Method -TokenRenewalAttempted
+        }
+
+        if (-not $requestSuccessful) {
+            throw "Failed after 3 retry attempts due to rate limiting"
+        }
+
+
+
+        $Response.Content | ConvertFrom-Json | ForEach-Object { $_ }
+
+        $LinkHeader = $null
+        if($Response.Headers['Link']) {
+            $Links = $Response.Headers['Link'].Split(',')
+            foreach($Link in $Links) {
+                if($Link.EndsWith('rel="next"')) {
+                    $LinkHeader = $Link.Split(';')[0].Trim() -replace '[<>]',''
+                    break
+                }
             }
-            catch {
-                Write-Error "Failed to regenerate PAT after 401 error: $_"
-                throw
-            }
-        }
-        else {
-            Write-Error $_
-        }
-    }
+        }
+
+    } while($LinkHeader)
 } 
 
 function Get-Headers
@@ -404,34 +389,6 @@
     }
 }
 
-<<<<<<< HEAD
-    Write-Verbose "$($Uri)"
-
-    try {
-        Invoke-RestMethod @fparams
-    } catch { 
-        # Check if this is a 401 Unauthorized error (maybe token expired)
-        if ($_.Exception.Response -and $_.Exception.Response.StatusCode.value__ -eq 401 -and 
-            -not $TokenRenewalAttempted) {
-            
-            Write-Verbose "Received 401 Unauthorized, attempting to regenerate token..."
-            try {
-                $newToken = Invoke-GeneratePATForApp -AppId $Session.AppId -InstallationId $Session.InstallationId -SigningKeyPEM $Session.SigningKeyPEM
-                $Headers['Authorization'] = "Bearer $newToken"
-                
-                # Retry the request with the new token
-                return Invoke-GitHubGraphQL -Uri $Uri -Headers $Headers -Query $Query -Variables $Variables -TokenRenewalAttempted
-            }
-            catch {
-                Write-Error "Failed to regenerate PAT after 401 error: $_"
-                throw
-            }
-        }
-        else {
-            Write-Error $_
-        }
-    }
-=======
 function Wait-GithubRestRateLimit {
     param(
         [Parameter(Position = 0, Mandatory = $true)]
@@ -440,8 +397,6 @@
     )
     
     Wait-GithubRateLimitReached -githubRateLimitInfo (Get-RateLimitInformation -Session $Session).core
-    
->>>>>>> 35d890f1
 }
 
 function Wait-GithubGraphQlRateLimit {
@@ -783,113 +738,6 @@
             {    
                 #$BranchProtections = [pscustomobject]@{}
                 $BranchProtectionProperties = [ordered]@{}
-<<<<<<< HEAD
-
-                try {
-                    if ($branch.protection.enabled -and $branch.protection_url) {
-                        $Protections = Invoke-GithubRestMethod -Session $Session -Path "repos/$($repo.Properties.full_name)/branches/$($branch.name)/protection"
-
-                        $BranchProtections | Add-Member -MemberType NoteProperty -Name "EnforceAdmins" -Value $Protections.enforce_admins.enabled
-                        $BranchProtections | Add-Member -MemberType NoteProperty -Name "LockBranch" -Value $Protections.lock_branch.enabled
-                        $BranchProtectionProperties["protection_enforce_admins"] = $Protections.enforce_admins.enabled
-                        $BranchProtectionProperties["protection_lock_branch"] = $Protections.lock_branch.enabled
-
-                        if ($Protections.required_pull_request_reviews) {
-                            # pull requests are required before merging
-
-                            $BranchProtectionProperties["protection_required_pull_request_reviews"] = $False
-                            
-                            $BranchProtections | Add-Member -MemberType NoteProperty -Name "RequiredApprovingReviewCount" -Value $Protections.required_pull_request_reviews.required_approving_review_count
-                            $BranchProtections | Add-Member -MemberType NoteProperty -Name "RequireCodeOwnerReviews" -Value $Protections.required_pull_request_reviews.require_code_owner_reviews
-                            $BranchProtections | Add-Member -MemberType NoteProperty -Name "RequireLastPushApproval" -Value $Protections.required_pull_request_reviews.require_last_push_approval
-                            if ($Protections.required_pull_request_reviews.required_approving_review_count) {
-                                $BranchProtectionProperties["protection_required_approving_review_count"] = $Protections.required_pull_request_reviews.required_approving_review_count
-                                $BranchProtectionProperties["protection_required_pull_request_reviews"] = $True
-                            }
-                            else {
-                                $BranchProtectionProperties["protection_required_approving_review_count"] = 0
-                            }
-                            if ($Protections.required_pull_request_reviews.require_code_owner_reviews > 0) {
-                                $BranchProtectionProperties["protection_require_code_owner_reviews"] = $Protections.required_pull_request_reviews.require_code_owner_reviews
-                                $BranchProtectionProperties["protection_required_pull_request_reviews"] = $True
-                            }
-                            else {
-                                $BranchProtectionProperties["protection_require_code_owner_reviews"] = $False
-                            }
-                            if ($Protections.required_pull_request_reviews.require_last_push_approval) {
-                                $BranchProtectionProperties["protection_require_last_push_approval"] = $Protections.required_pull_request_reviews.require_last_push_approval
-                                $BranchProtectionProperties["protection_required_pull_request_reviews"] = $True
-                            }
-                            else {
-                                $BranchProtectionProperties["protection_require_last_push_approval"] = $False
-                            }
-
-                            $BypassPrincipals = [System.Collections.Generic.List[pscustomobject]]::new()
-
-                            # We need an edge here
-                            foreach($user in $Protections.required_pull_request_reviews.bypass_pull_request_allowances.users) {
-                                $principal = [pscustomobject]@{
-                                    ObjectIdentifier = $user.node_id
-                                    ObjectType = 'GHUser'
-                                }
-                                $BypassPrincipals.Add($principal)
-                                $null = $edges.Add((New-GitHoundEdge -Kind GHBypassPullRequestAllowances -StartId $user.node_id -EndId $branch.commit.sha))
-                            }
-
-                            # We need an edge here
-                            foreach($team in $Protections.required_pull_request_reviews.bypass_pull_request_allowances.teams) {
-                                $principal = [pscustomobject]@{
-                                    ObjectIdentifier = $team.node_id
-                                    ObjectType = 'GHTeam'
-                                }
-                                $BypassPrincipals.Add($principal)
-                                $null = $edges.Add((New-GitHoundEdge -Kind GHBypassPullRequestAllowances -StartId $team.node_id -EndId $branch.commit.sha))
-                            }
-
-                            # TODO: handle apps?
-
-                            if ($BypassPrincipals) {
-                                $BranchProtections | Add-Member -MemberType NoteProperty -Name "BypassPullRequestAllowances" -Value $BypassPrincipals
-                                $BranchProtectionProperties["protection_bypass_pull_request_allowances"] = $BypassPrincipals.Count
-                            }
-                            else {
-                                $BranchProtectionProperties["protection_bypass_pull_request_allowances"] = 0
-                            }
-                        }
-                        else {
-                            $BranchProtectionProperties["protection_required_pull_request_reviews"] = $False
-                        }
-
-                        if ($Protections.restrictions) {
-                            $RestrictionPrincipals = [System.Collections.Generic.List[pscustomobject]]::new()
-                            foreach($user in $Protections.restrictions.users) {
-                                $principal = [pscustomobject]@{
-                                    ObjectIdentifier = $user.node_id
-                                    ObjectType = 'GHUser'
-                                }
-                                $RestrictionPrincipals.Add($principal)
-                                $null = $edges.Add((New-GitHoundEdge -Kind GHRestrictionsCanPush -StartId $user.node_id -EndId $branch.commit.sha))
-                            }
-
-                            foreach($team in $Protections.restrictions.team) {
-                                $principal = [pscustomobject]@{
-                                    ObjectIdentifier = $team.node_id
-                                    ObjectType = 'GHTeam'
-                                }
-                                $RestrictionPrincipals.Add($principal)
-                                $null = $edges.Add((New-GitHoundEdge -Kind GHRestrictionsCanPush -StartId $team.node_id -EndId $branch.commit.sha))
-                            }
-
-                            # TODO: handle apps?
-
-                            if ($RestrictionPrincipals) {
-                                $BranchProtections | Add-Member -MemberType NoteProperty -Name "Restrictions" -Value $RestrictionPrincipals
-                                $BranchProtectionProperties["protection_push_restrictions"] = $RestrictionPrincipals.Count
-                            }
-                        }
-                        else {
-                            $BranchProtectionProperties["protection_push_restrictions"] = 0
-=======
                 
                 if ($branch.protection.enabled -and $branch.protection_url) 
                 {
@@ -969,18 +817,12 @@
                         <#
                         if ($RestrictionPrincipals) {
                             $protection_push_restrictions = $RestrictionPrincipals.Count
->>>>>>> 35d890f1
                         }
                         #>
                     }
-<<<<<<< HEAD
-                } catch {
-                    Write-Warning "Branch protetions for $($branch.name) failed with error: $_"
-=======
                     else {
                         $protection_push_restrictions = 0
                     }
->>>>>>> 35d890f1
                 }
                 else 
                 {
